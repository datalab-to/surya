from typing import List
import numpy as np
import torch
from PIL import Image

from tqdm import tqdm

from surya.input.slicing import ImageSlicer
from surya.model.layout.config import ID_TO_LABEL
from surya.postprocessing.heatmap import clean_boxes, intersects_other_boxes
from surya.schema import LayoutResult, LayoutBox
from surya.settings import settings
import torch.nn.functional as F


def get_batch_size():
    batch_size = settings.LAYOUT_BATCH_SIZE
    if batch_size is None:
        batch_size = 4
        if settings.TORCH_DEVICE_MODEL == "mps":
            batch_size = 4
        if settings.TORCH_DEVICE_MODEL == "cuda":
            batch_size = 32
    return batch_size


def prediction_to_polygon(pred, img_size, bbox_scaler, skew_scaler, skew_min=.001):
    w_scale = img_size[0] / bbox_scaler
    h_scale = img_size[1] / bbox_scaler

    boxes = pred
    cx = boxes[0]
    cy = boxes[1]
    width = boxes[2]
    height = boxes[3]
    x1 = cx - width / 2
    y1 = cy - height / 2
    x2 = cx + width / 2
    y2 = cy + height / 2
    skew_x = torch.floor((boxes[4] - skew_scaler) / 2)
    skew_y = torch.floor((boxes[5] - skew_scaler) / 2)

    # Ensures we don't get slightly warped boxes
    # Note that the values are later scaled, so this is in 1/1024 space
    skew_x[torch.abs(skew_x) < skew_min] = 0
    skew_y[torch.abs(skew_y) < skew_min] = 0

    polygon = [x1 - skew_x, y1 - skew_y, x2 - skew_x, y1 + skew_y, x2 + skew_x, y2 + skew_y, x1 + skew_x, y2 - skew_y]
    poly = []
    for i in range(4):
        poly.append([
            polygon[2 * i].item() * w_scale,
            polygon[2 * i + 1].item() * h_scale
        ])
    return poly


def find_pause_items(preds):
    pause_sequence = []
    for p in preds[::-1]:
        if not p["paused"]:
            return pause_sequence
        pause_sequence.insert(0, p)
    return pause_sequence


<<<<<<< HEAD
def pad_to_batch_size(tensor, batch_size):
    current_batch_size = tensor.shape[0]
    if current_batch_size >= batch_size:
        return tensor

    pad_size = batch_size - current_batch_size
    padding = (0, 0) * (tensor.dim() - 1) + (0, pad_size)

    return F.pad(tensor, padding, mode='constant', value=0)


def batch_layout_detection(images: List, model, processor, batch_size=None) -> List[LayoutResult]:
=======
def batch_layout_detection(images: List, model, processor, batch_size=None, top_k=5) -> List[LayoutResult]:
>>>>>>> 6bbdc57b
    assert all([isinstance(image, Image.Image) for image in images])
    if batch_size is None:
        batch_size = get_batch_size()

    slicer = ImageSlicer(settings.LAYOUT_SLICE_MIN, settings.LAYOUT_SLICE_SIZE)

    batches = []
    img_counts = [slicer.slice_count(image) for image in images]

    start_idx = 0
    end_idx = 1
    while end_idx < len(img_counts):
        if any([
            sum(img_counts[start_idx:end_idx]) >= batch_size,
            sum(img_counts[start_idx:end_idx + 1]) > batch_size,
        ]):
            batches.append((start_idx, end_idx))
            start_idx = end_idx
        end_idx += 1

    if start_idx < len(img_counts):
        batches.append((start_idx, len(img_counts)))

    results = []
    for (start_idx, end_idx) in tqdm(batches, desc="Recognizing layout"):
        batch_results = []
        batch_images = images[start_idx:end_idx]
        batch_images = [image.convert("RGB") for image in batch_images]  # also copies the image
        batch_images, tile_positions = slicer.slice(batch_images)
        current_batch_size = len(batch_images)

        orig_sizes = [image.size for image in batch_images]
        model_inputs = processor(batch_images)

        batch_pixel_values = model_inputs["pixel_values"]
        batch_pixel_values = torch.tensor(np.array(batch_pixel_values), dtype=model.dtype).to(model.device)
        pause_token = [model.config.decoder.pause_token_id] * 7
        start_token = [model.config.decoder.bos_token_id] * 7
        batch_decoder_input = [
            [start_token] + [pause_token] * model.config.decoder.pause_token_count
            for _ in range(current_batch_size)
        ]
        batch_decoder_input = torch.tensor(np.stack(batch_decoder_input, axis=0), dtype=torch.long, device=model.device)
        inference_token_count = batch_decoder_input.shape[1]
        if settings.LAYOUT_STATIC_CACHE:
            batch_pixel_values = pad_to_batch_size(batch_pixel_values, batch_size)
            batch_decoder_input = pad_to_batch_size(batch_decoder_input, batch_size)

        decoder_position_ids = torch.ones_like(batch_decoder_input[0, :, 0], dtype=torch.int64, device=model.device).cumsum(0) - 1
        model.decoder.model._setup_cache(model.config, batch_size, model.device, model.dtype)

        batch_predictions = [[] for _ in range(current_batch_size)]

        with torch.no_grad():
            encoder_hidden_states = model.encoder(pixel_values=batch_pixel_values)[0]

            token_count = 0
            all_done = torch.zeros(current_batch_size, dtype=torch.bool, device=model.device)

            if settings.LAYOUT_STATIC_CACHE:
                # Pad inputs to max batch size for static cache
                encoder_hidden_states = pad_to_batch_size(encoder_hidden_states, batch_size)
                batch_decoder_input = pad_to_batch_size(batch_decoder_input, batch_size)

            while token_count < settings.LAYOUT_MAX_BOXES:
                is_prefill = token_count == 0
                return_dict = model.decoder(
                    input_boxes=batch_decoder_input,
                    encoder_hidden_states=encoder_hidden_states,
                    cache_position=decoder_position_ids,
                    use_cache=True,
                    prefill=is_prefill
                )

                decoder_position_ids = decoder_position_ids[-1:] + 1
                box_logits = return_dict["bbox_logits"][:current_batch_size, -1, :].detach()
                class_logits = return_dict["class_logits"][:current_batch_size, -1, :].detach()

<<<<<<< HEAD
                probs = torch.nn.functional.softmax(class_logits, dim=-1)
=======
                probs = torch.nn.functional.softmax(class_logits, dim=-1).cpu()
>>>>>>> 6bbdc57b
                entropy = torch.special.entr(probs).sum(dim=-1)

                class_preds = class_logits.argmax(-1)
                box_preds = box_logits * model.config.decoder.bbox_size

                done = (class_preds == model.decoder.config.eos_token_id) | (class_preds == model.decoder.config.pad_token_id)

                all_done = all_done | done
                if all_done.all():
                    break

                batch_decoder_input = torch.cat([box_preds.unsqueeze(1), class_preds.unsqueeze(1).unsqueeze(1)], dim=-1)
                if settings.LAYOUT_STATIC_CACHE:
                    batch_decoder_input = pad_to_batch_size(batch_decoder_input, batch_size)

                for j, (pred, status) in enumerate(zip(batch_decoder_input, all_done)):
                    if not status:
                        last_prediction = batch_predictions[j][-1] if len(batch_predictions[j]) > 0 else None
                        preds = pred[0].detach().cpu()
                        prediction = {
                            "preds": preds,
                            "token": preds,
                            "entropy": entropy[j].item(),
                            "paused": False,
                            "pause_tokens": 0,
                            "polygon": prediction_to_polygon(
                                preds,
                                orig_sizes[j],
                                model.config.decoder.bbox_size,
                                model.config.decoder.skew_scaler
                            ),
                            "label": preds[6].item() - model.decoder.config.special_token_count,
                            "class_logits": class_logits[j].detach().cpu(),
                            "orig_size": orig_sizes[j]
                        }
                        prediction["text_label"] = ID_TO_LABEL.get(int(prediction["label"]), None)
                        if last_prediction and last_prediction["paused"]:
                            pause_sequence = find_pause_items(batch_predictions[j])
                            entropies = [p["entropy"] for p in pause_sequence]
                            min_entropy = min(entropies)
                            max_pause_tokens = last_prediction["pause_tokens"]
                            if len(pause_sequence) < max_pause_tokens and prediction["entropy"] > min_entropy:
                                # Continue the pause
                                prediction["paused"] = True
                                prediction["pause_tokens"] = last_prediction["pause_tokens"]
                                prediction["token"].fill_(model.decoder.config.pause_token_id)
                                batch_decoder_input[j, :] = model.decoder.config.pause_token_id
                        elif intersects_other_boxes(prediction["polygon"], [p["polygon"] for p in batch_predictions[j]], thresh=.4):
                            prediction["paused"] = True
                            prediction["pause_tokens"] = 1
                            prediction["token"].fill_(model.decoder.config.pause_token_id)
                            batch_decoder_input[j, :] = model.decoder.config.pause_token_id
                        elif all([
                            prediction["text_label"] in ["PageHeader", "PageFooter"],
                            prediction["polygon"][0][1] < prediction["orig_size"][1] * .8,
                            prediction["polygon"][2][1] > prediction["orig_size"][1] * .2,
                            prediction["polygon"][0][0] < prediction["orig_size"][0] * .8,
                            prediction["polygon"][2][0] > prediction["orig_size"][0] * .2
                        ]):
                            # Ensure page footers only occur at the bottom of the page, headers only at top
                            prediction["class_logits"][int(preds[6].item())] = 0
                            new_prediction = prediction["class_logits"].argmax(-1).item()
                            prediction["label"] = new_prediction - model.decoder.config.special_token_count
                            prediction["token"][6] = new_prediction
                            batch_decoder_input[j, -1, 6] = new_prediction

                        prediction["top_k_probs"], prediction["top_k_indices"] = torch.topk(torch.nn.functional.softmax(prediction["class_logits"], dim=-1), k=top_k, dim=-1)
                        del prediction["class_logits"]
                        batch_predictions[j].append(prediction)

                token_count += inference_token_count
                inference_token_count = batch_decoder_input.shape[1]
                batch_decoder_input = batch_decoder_input.to(torch.long)

        for j, (pred_dict, orig_size) in enumerate(zip(batch_predictions, orig_sizes)):
            boxes = []
            preds = [p for p in pred_dict if p["token"][6] > model.decoder.config.special_token_count]  # Remove special tokens, like pause
            if len(preds) > 0:
                polygons = [p["polygon"] for p in preds]
                labels = [p["label"] for p in preds]
                top_k_probs = [p["top_k_probs"] for p in preds]
                top_k_indices = [p["top_k_indices"] - model.decoder.config.special_token_count for p in preds]

                for z, (poly, label, top_k_prob, top_k_index) in enumerate(zip(polygons, labels, top_k_probs, top_k_indices)):
                    top_k_dict = {
                        ID_TO_LABEL.get(int(l)): prob.item()
                        for (l, prob) in zip(top_k_index, top_k_prob) if l > 0
                    }
                    l = ID_TO_LABEL[int(label)]
                    lb = LayoutBox(
                        polygon=poly,
                        label=l,
                        position=z,
                        top_k=top_k_dict,
                        confidence=top_k_dict[l]
                    )
                    boxes.append(lb)
            boxes = clean_boxes(boxes)
            result = LayoutResult(
                bboxes=boxes,
                image_bbox=[0, 0, orig_size[0], orig_size[1]]
            )
            batch_results.append(result)

        assert len(batch_results) == len(tile_positions)
        batch_results = slicer.join(batch_results, tile_positions)
        results.extend(batch_results)

    assert len(results) == len(images)
    return results<|MERGE_RESOLUTION|>--- conflicted
+++ resolved
@@ -1,16 +1,16 @@
 from typing import List
+
 import numpy as np
 import torch
+import torch.nn.functional as F
 from PIL import Image
-
 from tqdm import tqdm
 
 from surya.input.slicing import ImageSlicer
 from surya.model.layout.config import ID_TO_LABEL
 from surya.postprocessing.heatmap import clean_boxes, intersects_other_boxes
-from surya.schema import LayoutResult, LayoutBox
+from surya.schema import LayoutBox, LayoutResult
 from surya.settings import settings
-import torch.nn.functional as F
 
 
 def get_batch_size():
@@ -64,7 +64,6 @@
     return pause_sequence
 
 
-<<<<<<< HEAD
 def pad_to_batch_size(tensor, batch_size):
     current_batch_size = tensor.shape[0]
     if current_batch_size >= batch_size:
@@ -76,10 +75,7 @@
     return F.pad(tensor, padding, mode='constant', value=0)
 
 
-def batch_layout_detection(images: List, model, processor, batch_size=None) -> List[LayoutResult]:
-=======
 def batch_layout_detection(images: List, model, processor, batch_size=None, top_k=5) -> List[LayoutResult]:
->>>>>>> 6bbdc57b
     assert all([isinstance(image, Image.Image) for image in images])
     if batch_size is None:
         batch_size = get_batch_size()
@@ -158,11 +154,7 @@
                 box_logits = return_dict["bbox_logits"][:current_batch_size, -1, :].detach()
                 class_logits = return_dict["class_logits"][:current_batch_size, -1, :].detach()
 
-<<<<<<< HEAD
-                probs = torch.nn.functional.softmax(class_logits, dim=-1)
-=======
                 probs = torch.nn.functional.softmax(class_logits, dim=-1).cpu()
->>>>>>> 6bbdc57b
                 entropy = torch.special.entr(probs).sum(dim=-1)
 
                 class_preds = class_logits.argmax(-1)
