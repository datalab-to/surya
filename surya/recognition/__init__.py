--- conflicted
+++ resolved
@@ -1,10 +1,6 @@
 from __future__ import annotations
-<<<<<<< HEAD
 from statistics import mean
 from dataclasses import dataclass, fields
-=======
-from dataclasses import dataclass
->>>>>>> 484f43f5
 from typing import List, Optional
 from collections import deque
 
@@ -29,11 +25,6 @@
 from surya.layout import prediction_to_polygon
 from surya.recognition.loader import RecognitionModelLoader
 from surya.recognition.postprocessing import fix_unbalanced_tags
-<<<<<<< HEAD
-from surya.recognition.util import sort_text_lines, clean_close_polygons
-from surya.recognition.schema import TextLine, OCRResult, TextChar, TaskNames
-from surya.recognition.cache import ContinuousBatchingDynamicCache, ContinuousBatchingStaticCache
-=======
 from surya.recognition.util import (
     sort_text_lines,
     clean_close_polygons,
@@ -44,8 +35,8 @@
 from surya.recognition.cache import (
     ContinuousBatchingCache,
     ContinuousBatchingQuantizedCache,
+    ContinuousBatchingStaticCache
 )
->>>>>>> 484f43f5
 from surya.settings import settings
 
 
@@ -334,7 +325,6 @@
             scores=scores,
         )
 
-<<<<<<< HEAD
     def merge_cache_attention_mask(self, prefill_cache, current_attention_mask, prefill_attention_mask, merge_idxs):
         if settings.RECOGNITION_STATIC_CACHE:
             # Attention masks in static caching are right padded with 1s - To account for different lengths; So we can merge easily
@@ -357,12 +347,11 @@
 
     def static_cache_pad(self, processed_inputs):
         """
-        Pads all tensors in the dictionary to a static shape (batch_size, max_seq_len),
-        right-padding along the sequence dimension and bottom-padding along the batch dimension.
+        Pads all tensors in the dictionary to a static batch siz (batch_size, ...)
+        by bottom-padding along the batch dimension.
         
         Args:
-            processed_inputs (dict): A dictionary of PyTorch tensors with shape (batch_size, seq_len, ...)
-            pad_value (int, optional): The value to use for padding. Defaults to 0.
+            processed_inputs (dict): A dictionary of PyTorch tensors with shape (batch_size, ..., ...)
         
         Returns:
             dict: A dictionary with the padded tensors.
@@ -399,10 +388,8 @@
         self,
         current_inputs: Optional[ContinuousBatchInput] = None
     ):
+        print('DECODE')
         # TODO Setup cache position here and in the ContinuousBatchInput
-=======
-    def decode(self, current_inputs: Optional[ContinuousBatchInput] = None):
->>>>>>> 484f43f5
         input_ids = current_inputs.input_ids
         attention_mask = current_inputs.attention_mask
         position_ids = current_inputs.position_ids
@@ -417,33 +404,14 @@
                 position_ids=position_ids,
                 use_cache=True,
                 past_key_values=self.kv_cache,
-<<<<<<< HEAD
                 logits_to_keep=1
-=======
-                logits_to_keep=1,
->>>>>>> 484f43f5
             )
 
         processed_output: ContinuousBatchOutput = self.process_outputs(
             outputs, skip_box_idxs=skip_box_idxs
         )
 
-<<<<<<< HEAD
         cache_position = cache_position + 1
-=======
-        attention_mask = torch.cat(
-            [
-                attention_mask,
-                torch.ones(
-                    attention_mask.shape[0],
-                    1,
-                    dtype=torch.long,
-                    device=attention_mask.device,
-                ),
-            ],
-            dim=1,
-        )
->>>>>>> 484f43f5
         position_ids = position_ids[:, -1:] + 1
         if not settings.RECOGNITION_STATIC_CACHE:
             # Static caching attention mask is already padded to max length
@@ -461,6 +429,7 @@
         return new_input, processed_output
 
     def prefill(self, current_inputs: Optional[ContinuousBatchInput] = None):
+        print('PREFILL')
         prompts: List[RecognitionPrompt] = [
             self.prompt_queue.popleft()
             for _ in range(min(self.num_empty_slots, len(self.prompt_queue)))
@@ -489,6 +458,7 @@
         position_ids = processed_inputs["position_ids"]
         needs_boxes = [self.tasks[p.task_name]["needs_bboxes"] for p in prompts]
         if settings.RECOGNITION_STATIC_CACHE:
+            settings.RECOGNITION_MAX_TOKENS = 1024
             # Adjust for padding to max batch size
             needs_boxes += [False] * (self.get_batch_size() - len(prompts))
             attention_mask = torch.cat(
@@ -498,30 +468,26 @@
         cache_position = torch.arange(input_ids.shape[1], dtype=torch.long, device=input_ids.device).repeat(input_ids.shape[0], 1)
         skip_box_idxs = ~torch.from_numpy(np.array(needs_boxes)).to(self.model.device)
 
-<<<<<<< HEAD
         if settings.RECOGNITION_STATIC_CACHE:
             prefill_cache = ContinuousBatchingStaticCache(config=self.model.config.decoder, max_batch_size=input_ids.shape[0], max_cache_len=settings.RECOGNITION_MAX_TOKENS, dtype=self.model.dtype, device=self.model.device)
         else:
-            prefill_cache = ContinuousBatchingDynamicCache()
-=======
-        if settings.RECOGNITION_MODEL_QUANTIZE:
-            try:
-                import hqq  # noqa: F401
-            except Exception:
-                raise ImportError(
-                    "Please install hqq to use quantized recognition model"
-                )
-
-        # Use quantized cache if setting activated
-        cache_config = QuantizedCacheConfig(
-            "HQQ", 8, 1, 1, device=self.model.device, compute_dtype=self.model.dtype
-        )
-        prefill_cache = (
-            ContinuousBatchingCache()
-            if not settings.RECOGNITION_MODEL_QUANTIZE
-            else ContinuousBatchingQuantizedCache(cache_config)
-        )
->>>>>>> 484f43f5
+            if settings.RECOGNITION_MODEL_QUANTIZE:
+                try:
+                    import hqq  # noqa: F401
+                except Exception:
+                    raise ImportError(
+                        "Please install hqq to use quantized recognition model"
+                    )
+
+            # Use quantized cache if setting activated
+            cache_config = QuantizedCacheConfig(
+                "HQQ", 8, 1, 1, device=self.model.device, compute_dtype=self.model.dtype
+            )
+            prefill_cache = (
+                ContinuousBatchingCache()
+                if not settings.RECOGNITION_MODEL_QUANTIZE
+                else ContinuousBatchingQuantizedCache(cache_config)
+            )
 
         with settings.INFERENCE_MODE():
             outputs = self.model(
@@ -533,11 +499,7 @@
                 cache_position=cache_position,
                 past_key_values=prefill_cache,
                 use_cache=True,
-<<<<<<< HEAD
                 logits_to_keep=1
-=======
-                logits_to_keep=1,
->>>>>>> 484f43f5
             )
 
         # Process outputs
@@ -553,30 +515,13 @@
         for i, prompt in zip(idxs_to_merge, prompts):
             self.batch_prompt_mapping[i] = prompt.id
 
-<<<<<<< HEAD
-        # Adjust attention mask and position ids to account for the newly generated tokens
-        cache_position = cache_position[:, -1:] + 1
-=======
         if self.kv_cache:
             offset = self.kv_cache.merge(prefill_cache, idxs_to_merge)
         else:
             self.kv_cache = prefill_cache
             offset = 0
 
-        # Adjust attention mask and position ids to account for the newly generated tokens
-        attention_mask = torch.cat(
-            [
-                attention_mask,
-                torch.ones(
-                    attention_mask.shape[0],
-                    1,
-                    dtype=torch.long,
-                    device=attention_mask.device,
-                ),
-            ],
-            dim=1,
-        )
->>>>>>> 484f43f5
+        cache_position = cache_position[:, -1:] + 1
         position_ids = position_ids[:, -1:] + 1
         if not settings.RECOGNITION_STATIC_CACHE:
             # Static cache attention mask is already padded to max length
@@ -595,7 +540,6 @@
             )
             self.kv_cache = prefill_cache
 
-<<<<<<< HEAD
             # In static caching case, the batch may be padded, and we don't want to add those elements to the predicted tokens
             return new_input, processed_outputs, idxs_to_merge, range(len(idxs_to_merge))
         
@@ -605,29 +549,6 @@
 
         current_input_ids = current_inputs.input_ids
         current_input_ids[idxs_to_merge] = processed_outputs.input_ids[:prefill_batch_size]
-        
-        current_input_boxes = current_inputs.input_boxes
-        current_input_boxes[idxs_to_merge] = processed_outputs.input_boxes[:prefill_batch_size]
-=======
-            return (
-                new_input,
-                processed_outputs,
-                range(processed_outputs.input_ids.shape[0]),
-            )
-
-        # Merging input_ids, attention masks and position ids
-        current_input_ids = current_inputs.input_ids
-        current_input_ids[idxs_to_merge] = processed_outputs.input_ids
-
-        current_attention_mask = current_inputs.attention_mask
-        if offset > 0:
-            attention_mask = F.pad(attention_mask, (offset, 0), value=0)
-        elif offset < 0:
-            current_attention_mask = F.pad(
-                current_attention_mask, (abs(offset), 0), value=0
-            )
-        current_attention_mask[idxs_to_merge] = attention_mask
->>>>>>> 484f43f5
 
         current_position_ids = current_inputs.position_ids
         current_position_ids[idxs_to_merge] = position_ids[:prefill_batch_size]
@@ -655,6 +576,10 @@
     # Due to continuous batching, we left pad the attention mask and cache to match new sequences
     # This function trims the attention mask and the kv cache from the left whenever possible to remove excess padding
     def maybe_trim_cache_padding(self, current_inputs: ContinuousBatchInput):
+        # Cannot trim lengths for static cache since we don't want shapes to change
+        if settings.RECOGNITION_STATIC_CACHE:
+            return current_inputs
+
         attention_mask = current_inputs.attention_mask
         active_idxs = [k for k, v in self.batch_prompt_mapping.items() if v is not None]
 
@@ -689,12 +614,8 @@
         bboxes: List[List[List[int]]] | None = None,
         polygons: List[List[List[List[int]]]] | None = None,
         input_text: List[str | None] | None = None,
-<<<<<<< HEAD
-        sort_lines: bool = False
-=======
         sort_lines: bool = True,
         math_mode: bool = True,
->>>>>>> 484f43f5
     ) -> List[OCRResult]:
         allowed_tasks = self.tasks.keys()
         if task_names is None:
@@ -791,32 +712,17 @@
             disable=self.disable_tqdm,
         )
         while self.prompt_queue or self.num_active_slots > 0:
-<<<<<<< HEAD
-            if (self.num_empty_slots / recognition_batch_size) > self.min_prefill_ratio and self.prompt_queue:
-                updated_inputs, outputs, merge_idxs, batch_idxs = self.prefill(current_inputs)
-=======
             if (
                 self.num_empty_slots / recognition_batch_size
             ) > self.min_prefill_ratio and self.prompt_queue:
-                updated_inputs, outputs, merge_idxs = self.prefill(current_inputs)
->>>>>>> 484f43f5
+                updated_inputs, outputs, merge_idxs, batch_idxs = self.prefill(current_inputs)
 
                 for b_idx, tensor_idx in zip(merge_idxs, batch_idxs):
                     if self.batch_prompt_mapping[b_idx] is not None:
                         p_idx = self.batch_prompt_mapping[b_idx]
-<<<<<<< HEAD
                         predicted_tokens[p_idx].append(outputs.preds[tensor_idx].cpu().item())
                         predicted_boxes[p_idx].append(outputs.bbox_preds[tensor_idx].cpu()[0])
                         scores[p_idx].append(outputs.scores[tensor_idx].cpu().item())
-=======
-                        predicted_tokens[p_idx].append(
-                            outputs.preds[temp_idx].cpu().item()
-                        )
-                        predicted_boxes[p_idx].append(
-                            outputs.bbox_preds[temp_idx].cpu()[0]
-                        )
-                        scores[p_idx].append(outputs.scores[temp_idx].cpu().item())
->>>>>>> 484f43f5
 
                         if predicted_tokens[p_idx][-1] in [
                             self.processor.eos_token_id,
