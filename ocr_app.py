import io
import tempfile
from typing import List

import pypdfium2
import streamlit as st

from surya.detection import batch_text_detection
from surya.layout import batch_layout_detection
from surya.model.detection.model import load_model, load_processor
from surya.model.layout.model import load_model as load_layout_model
from surya.model.layout.processor import load_processor as load_layout_processor
from surya.model.recognition.model import load_model as load_rec_model
from surya.model.recognition.processor import load_processor as load_rec_processor
from surya.model.table_rec.model import load_model as load_table_model
from surya.model.table_rec.processor import load_processor as load_table_processor
from surya.model.ocr_error.model import load_model as load_ocr_error_model, load_tokenizer as load_ocr_error_processor
from surya.postprocessing.heatmap import draw_polys_on_image, draw_bboxes_on_image
from surya.ocr import run_ocr
from surya.postprocessing.text import draw_text_on_image
from PIL import Image
from surya.languages import CODE_TO_LANGUAGE
from surya.input.langs import replace_lang_with_code
from surya.schema import OCRResult, TextDetectionResult, LayoutResult, TableResult
from surya.settings import settings
from surya.tables import batch_table_recognition
from surya.postprocessing.util import rescale_bbox
<<<<<<< HEAD
=======
from pdftext.extraction import plain_text_output
from surya.ocr_error import batch_ocr_error_detection
>>>>>>> 10d353ea


@st.cache_resource()
def load_det_cached():
    return load_model(), load_processor()


@st.cache_resource()
def load_rec_cached():
    return load_rec_model(), load_rec_processor()


@st.cache_resource()
def load_layout_cached():
    return load_layout_model(), load_layout_processor()


@st.cache_resource()
def load_table_cached():
    return load_table_model(), load_table_processor()

@st.cache_resource()
def load_ocr_error_cached():
    return load_ocr_error_model(), load_ocr_error_processor()


def run_ocr_errors(pdf_file, page_count, sample_len=512, max_samples=10, max_pages=15):
    with tempfile.NamedTemporaryFile(suffix=".pdf") as f:
        f.write(pdf_file.getvalue())
        f.seek(0)

        # Sample the text from the middle of the PDF
        page_middle = page_count // 2
        page_range = range(max(page_middle - max_pages, 0), min(page_middle + max_pages, page_count))
        text = plain_text_output(f.name, page_range=page_range)

    sample_gap = len(text) // max_samples
    if len(text) == 0 or sample_gap == 0:
        return "This PDF has no text or very little text", ["no text"]

    if sample_gap < sample_len:
        sample_gap = sample_len

    # Split the text into samples for the model
    samples = []
    for i in range(0, len(text), sample_gap):
        samples.append(text[i:i + sample_len])

    results = batch_ocr_error_detection(samples, ocr_error_model, ocr_error_processor)
    label = "This PDF has good text."
    if results.labels.count("bad") / len(results.labels) > .2:
        label = "This PDF may have garbled or bad OCR text."
    return label, results.labels


def text_detection(img) -> (Image.Image, TextDetectionResult):
    pred = batch_text_detection([img], det_model, det_processor)[0]
    polygons = [p.polygon for p in pred.bboxes]
    det_img = draw_polys_on_image(polygons, img.copy())
    return det_img, pred


def layout_detection(img) -> (Image.Image, LayoutResult):
    pred = batch_layout_detection([img], layout_model, layout_processor)[0]
    polygons = [p.polygon for p in pred.bboxes]
    labels = [f"{p.label}-{p.position}" for p in pred.bboxes]
    layout_img = draw_polys_on_image(polygons, img.copy(), labels=labels, label_font_size=18)
    return layout_img, pred


def table_recognition(img, highres_img, skip_table_detection: bool) -> (Image.Image, List[TableResult]):
    if skip_table_detection:
        layout_tables = [(0, 0, highres_img.size[0], highres_img.size[1])]
        table_imgs = [highres_img]
    else:
        _, layout_pred = layout_detection(img)
        layout_tables_lowres = [l.bbox for l in layout_pred.bboxes if l.label == "Table"]
        table_imgs = []
        layout_tables = []
        for tb in layout_tables_lowres:
            highres_bbox = rescale_bbox(tb, img.size, highres_img.size)
            table_imgs.append(
                highres_img.crop(highres_bbox)
            )
            layout_tables.append(highres_bbox)

    table_preds = batch_table_recognition(table_imgs, table_model, table_processor)
    table_img = img.copy()

    for results, table_bbox in zip(table_preds, layout_tables):
        adjusted_bboxes = []
        labels = []
        colors = []

        for item in results.cells:
            adjusted_bboxes.append([
                (item.bbox[0] + table_bbox[0]),
                (item.bbox[1] + table_bbox[1]),
                (item.bbox[2] + table_bbox[0]),
                (item.bbox[3] + table_bbox[1])
            ])
            labels.append(item.label)
            if "Row" in item.label:
                colors.append("blue")
            else:
                colors.append("red")
        table_img = draw_bboxes_on_image(adjusted_bboxes, highres_img, labels=labels, label_font_size=18, color=colors)
    return table_img, table_preds


# Function for OCR
def ocr(img, highres_img, langs: List[str]) -> (Image.Image, OCRResult):
    replace_lang_with_code(langs)
    img_pred = run_ocr([img], [langs], det_model, det_processor, rec_model, rec_processor, highres_images=[highres_img])[0]

    bboxes = [l.bbox for l in img_pred.text_lines]
    text = [l.text for l in img_pred.text_lines]
    rec_img = draw_text_on_image(bboxes, text, img.size, langs, has_math="_math" in langs)
    return rec_img, img_pred


def open_pdf(pdf_file):
    stream = io.BytesIO(pdf_file.getvalue())
    return pypdfium2.PdfDocument(stream)


@st.cache_data()
def get_page_image(pdf_file, page_num, dpi=settings.IMAGE_DPI):
    doc = open_pdf(pdf_file)
    renderer = doc.render(
        pypdfium2.PdfBitmap.to_pil,
        page_indices=[page_num - 1],
        scale=dpi / 72,
    )
    png = list(renderer)[0]
    png_image = png.convert("RGB")
    doc.close()
    return png_image


@st.cache_data()
def page_counter(pdf_file):
    doc = open_pdf(pdf_file)
    doc_len = len(doc)
    doc.close()
    return doc_len


st.set_page_config(layout="wide")
col1, col2 = st.columns([.5, .5])

det_model, det_processor = load_det_cached()
rec_model, rec_processor = load_rec_cached()
layout_model, layout_processor = load_layout_cached()
table_model, table_processor = load_table_cached()
ocr_error_model, ocr_error_processor = load_ocr_error_cached()


st.markdown("""
# Surya OCR Demo

This app will let you try surya, a multilingual OCR model. It supports text detection + layout analysis in any language, and text recognition in 90+ languages.

Notes:
- This works best on documents with printed text.
- Preprocessing the image (e.g. increasing contrast) can improve results.
- If OCR doesn't work, try changing the resolution of your image (increase if below 2048px width, otherwise decrease).
- This supports 90+ languages, see [here](https://github.com/VikParuchuri/surya/tree/master/surya/languages.py) for a full list.

Find the project [here](https://github.com/VikParuchuri/surya).
""")

in_file = st.sidebar.file_uploader("PDF file or image:", type=["pdf", "png", "jpg", "jpeg", "gif", "webp"])
languages = st.sidebar.multiselect("Languages", sorted(list(CODE_TO_LANGUAGE.values())), default=[], max_selections=4, help="Select the languages in the image (if known) to improve OCR accuracy.  Optional.")

if in_file is None:
    st.stop()

filetype = in_file.type
whole_image = False
page_count = None
if "pdf" in filetype:
    page_count = page_counter(in_file)
    page_number = st.sidebar.number_input(f"Page number out of {page_count}:", min_value=1, value=1, max_value=page_count)

    pil_image = get_page_image(in_file, page_number, settings.IMAGE_DPI)
    pil_image_highres = get_page_image(in_file, page_number, dpi=settings.IMAGE_DPI_HIGHRES)
else:
    pil_image = Image.open(in_file).convert("RGB")
    pil_image_highres = pil_image
    page_number = None

text_det = st.sidebar.button("Run Text Detection")
text_rec = st.sidebar.button("Run OCR")
layout_det = st.sidebar.button("Run Layout Analysis")
table_rec = st.sidebar.button("Run Table Rec")
<<<<<<< HEAD
=======
ocr_errors = st.sidebar.button("Run bad PDF text detection")
use_pdf_boxes = st.sidebar.checkbox("PDF table boxes", value=True, help="Table recognition only: Use the bounding boxes from the PDF file vs text detection model.")
>>>>>>> 10d353ea
skip_table_detection = st.sidebar.checkbox("Skip table detection", value=False, help="Table recognition only: Skip table detection and treat the whole image/page as a table.")

if pil_image is None:
    st.stop()

# Run Text Detection
if text_det:
    det_img, pred = text_detection(pil_image)
    with col1:
        st.image(det_img, caption="Detected Text", use_container_width=True)
        st.json(pred.model_dump(exclude=["heatmap", "affinity_map"]), expanded=True)


# Run layout
if layout_det:
    layout_img, pred = layout_detection(pil_image)
    with col1:
        st.image(layout_img, caption="Detected Layout", use_container_width=True)
        st.json(pred.model_dump(exclude=["segmentation_map"]), expanded=True)

# Run OCR
if text_rec:
    rec_img, pred = ocr(pil_image, pil_image_highres, languages)
    with col1:
        st.image(rec_img, caption="OCR Result", use_container_width=True)
        json_tab, text_tab = st.tabs(["JSON", "Text Lines (for debugging)"])
        with json_tab:
            st.json(pred.model_dump(), expanded=True)
        with text_tab:
            st.text("\n".join([p.text for p in pred.text_lines]))


if table_rec:
    table_img, pred = table_recognition(pil_image, pil_image_highres, skip_table_detection)
    with col1:
        st.image(table_img, caption="Table Recognition", use_container_width=True)
        st.json([p.model_dump() for p in pred], expanded=True)

if ocr_errors:
    if "pdf" not in filetype:
        st.error("This feature only works with PDFs.")
    label, results = run_ocr_errors(in_file, page_count)
    with col1:
        st.write(label)
        st.json(results)

with col2:
    st.image(pil_image, caption="Uploaded Image", use_container_width=True)<|MERGE_RESOLUTION|>--- conflicted
+++ resolved
@@ -25,11 +25,8 @@
 from surya.settings import settings
 from surya.tables import batch_table_recognition
 from surya.postprocessing.util import rescale_bbox
-<<<<<<< HEAD
-=======
 from pdftext.extraction import plain_text_output
 from surya.ocr_error import batch_ocr_error_detection
->>>>>>> 10d353ea
 
 
 @st.cache_resource()
@@ -226,11 +223,8 @@
 text_rec = st.sidebar.button("Run OCR")
 layout_det = st.sidebar.button("Run Layout Analysis")
 table_rec = st.sidebar.button("Run Table Rec")
-<<<<<<< HEAD
-=======
 ocr_errors = st.sidebar.button("Run bad PDF text detection")
 use_pdf_boxes = st.sidebar.checkbox("PDF table boxes", value=True, help="Table recognition only: Use the bounding boxes from the PDF file vs text detection model.")
->>>>>>> 10d353ea
 skip_table_detection = st.sidebar.checkbox("Skip table detection", value=False, help="Table recognition only: Skip table detection and treat the whole image/page as a table.")
 
 if pil_image is None:
